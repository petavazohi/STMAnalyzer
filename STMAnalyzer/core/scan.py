--- conflicted
+++ resolved
@@ -158,12 +158,9 @@
     def plot_topography(self, cmap='YlOrBr', ax=None):
         if not ax:
             _, ax = plt.subplots(1, 1)
-<<<<<<< HEAD
-=======
         print(self.topography.shape)
         print(self.dimensions)
->>>>>>> 1e288c42
-        ax.imshow(self.topography, cmap='YlOrBr', extent=[
+        ax.imshow(self.topography, cmap='YlOrBr'), extent=[
                   0, self.dimensions[1]/1e-9, 0, self.dimensions[0]/1e-9])
         scalebar = ScaleBar(1, units='nm', dimension="si-length", length_fraction=0.4,
                             location='lower right', box_alpha=0, scale_loc='top')
